#!/usr/bin/env python3
import glob
<<<<<<< HEAD
import logging
=======
>>>>>>> 8b9b7ce3
import os
import sys
import datetime
import argparse

import config
from app import InstallerApp
from app import InstallerWindow
from logos_setup import install
<<<<<<< HEAD
from msg import cli_msg
from msg import gtk_info
from msg import initialize_logging
=======
from msg import gtk_info
>>>>>>> 8b9b7ce3
from msg import logos_error
from utils import checkDependencies
from utils import curses_menu
from utils import die_if_root
from utils import die_if_running
from utils import file_exists
from utils import get_os
from utils import get_package_manager
from utils import getDialog
from utils import set_appimage
from utils import set_default_config
<<<<<<< HEAD
=======
from utils import setDebug
>>>>>>> 8b9b7ce3
from wine import disable_logging
from wine import enable_logging
from wine import run_control_panel
from wine import run_wine_proc
from wine import run_winetricks

# Basic Functionality
#TODO: Fix post-install
#TODO: Test get_os and get_package_manager
#TODO: Verify necessary packages now that we are using python
#TODO: Redo logos_progress
#TODO: Redo all GUI commands
#TODO: Fix python print lines to use logos_error
#TODO: Test optargs and menu options

# AppImage Handling
#TODO: Convert checkAppImages(). See https://github.com/ferion11/LogosLinuxInstaller/pull/193/commits/bfefb3c05c7a9989e81372d77fa785fc75bd4e94
#TODO: Fix set_appimage()
#TODO: Add update_appimage()

# Script updates and ideas
#TODO: Put main menu into a while loop
#TODO: Add an option to reinstall dependencies for SteamOS
#TODO: Add a get_winetricks option to post-install menu
#TODO: Simplify variables? Import environment?
#TODO: Distribute as single executable through PyInstaller
#TODO: Implement logging via logging module


def parse_command_line():
    parser = argparse.ArgumentParser(description=f'Installs {os.environ.get("FLPRODUCT")} Bible Software with Wine on Linux.')
    parser.add_argument('--version', '-v', action='version', version=f'{config.LOGOS_SCRIPT_TITLE}, {config.LOGOS_SCRIPT_VERSION} by {config.LOGOS_SCRIPT_AUTHOR}')
    parser.add_argument('--config', '-c', metavar='CONFIG_FILE', help='Use the Logos on Linux config file when setting environment variables. Defaults to ~/.config/Logos_on_Linux/Logos_on_Linux.conf. Optionally can accept a config file provided by the user.')
    parser.add_argument('--verbose', '-V', action='store_true', help='Enable verbose mode')
    parser.add_argument('--skip-fonts', '-F', action='store_true', help='Skip font installations')
    parser.add_argument('--force-root', '-f', action='store_true', help='Set LOGOS_FORCE_ROOT to true, which permits the root user to use the script.')
    parser.add_argument('--reinstall-dependencies', '-I', action='store_true', help="Reinstall your distro's dependencies.")
    parser.add_argument('--regenerate-scripts', '-g', action='store_true', help='Regenerate the Logos.sh and controlPanel.sh scripts.')
    parser.add_argument('--make-skel', '-k', action='store_true', help='Make a skeleton install only.')
    parser.add_argument('--custom-binary-path', '-p', metavar='CUSTOMBINPATH', help='Specify a custom wine binary path.')
    parser.add_argument('--check-resources', '-R', action='store_true', help='Check resources and exit')
    parser.add_argument('--edit-config', '-e', action='store_true', help='Edit configuration file')
    parser.add_argument('--indexing', '-i', action='store_true', help='Perform indexing')
    parser.add_argument('--backup', '-b', action='store_true', help='Perform backup')
    parser.add_argument('--restore', '-r', action='store_true', help='Perform restore')
    parser.add_argument('--logs', '-l', action='store_true', help='Enable/disable logs')
    parser.add_argument('--dirlink', '-d', action='store_true', help='Create directory link')
    parser.add_argument('--shortcut', '-s', action='store_true', help='Create shortcut')

    args = parser.parse_args()

    if args.config:
        config.CONFIG_FILE = args.config
        config.get_config_env(config.CONFIG_FILE)

    if args.verbose:
<<<<<<< HEAD
        config.LOG_LEVEL = logging.DEBUG
        config.WINEDEBUG = ''

=======
        config.VERBOSE = True
>>>>>>> 8b9b7ce3
    if args.skip_fonts:
        config.SKIP_FONTS = True

    if args.force_root:
        config.LOGOS_FORCE_ROOT = True

    if args.reinstall_dependencies:
        config.REINSTALL_DEPENDENCIES = True

    if args.regenerate_scripts:
        config.REGENERATE = True
<<<<<<< HEAD
=======

    if args.debug:
        setDebug()
>>>>>>> 8b9b7ce3

    if args.make_skel:
        config.SKEL = True

    if args.custom_binary_path:
        if os.path.isdir(args.custom_binary_path):
            config.CUSTOMBINPATH = args.custom_binary_path
        else:
            sys.stderr.write(f"{config.LOGOS_SCRIPT_TITLE}: User supplied path: \"{args.custom_binary_path}\". Custom binary path does not exist.\n")
            parser.print_help()
            sys.exit()

def run_logos():
    if config.CONFIG_FILE is None:
        config.CONFIG_FILE = config.DEFAULT_CONFIG_PATH
    config.get_config_env(config.CONFIG_FILE)

    run_wine_proc(config.WINE_EXE, exe=config.LOGOS_EXE)
    run_wine_proc(config.WINESERVER_EXE, flags=["-w"])

def run_indexing():
    if config.CONFIG_FILE is None:
        config.CONFIG_FILE = config.DEFAULT_CONFIG_PATH
    config.get_config_env(config.CONFIG_FILE)

    for root, dirs, files in os.walk(os.path.join(wineprefix, "drive_c")):
        for f in files:
            if f == "LogosIndexer.exe" and root.endswith("Logos/System"):
                logos_indexer_exe = os.path.join(root, f)
                break

    run_wine_proc(WINESERVER_EXE, flags=["-k"])
    run_wine_proc(WINE_EXE, exe=logos_indexer_exe)
    run_wine_proc(WINESERVER_EXE, flags=["-w"])

def remove_library_catalog():
    if config.CONFIG_FILE is None:
        config.CONFIG_FILE = config.DEFAULT_CONFIG_PATH
    config.get_config_env(config.CONFIG_FILE)

    LOGOS_DIR = os.path.dirname(config.LOGOS_EXE)
    library_catalog_path = os.path.join(LOGOS_DIR, "Data", "*", "LibraryCatalog")
    pattern = os.path.join(library_catalog_path, "*")
    files_to_remove = glob.glob(pattern)
    for file_to_remove in files_to_remove:
        try:
            os.remove(file_to_remove)
            logging.info(f"Removed: {file_to_remove}")
        except OSError as e:
            logging.error(f"Error removing {file_to_remove}: {e}")

def remove_all_index_files():
    if config.CONFIG_FILE is None:
        config.CONFIG_FILE = config.DEFAULT_CONFIG_PATH
    config.get_config_env(config.CONFIG_FILE)

    LOGOS_DIR = os.path.dirname(config.LOGOS_EXE)
    index_paths = [
        os.path.join(logos_dir, "Data", "*", "BibleIndex"),
        os.path.join(logos_dir, "Data", "*", "LibraryIndex"),
        os.path.join(logos_dir, "Data", "*", "PersonalBookIndex"),
        os.path.join(logos_dir, "Data", "*", "LibraryCatalog")
    ]
    for index_path in index_paths:
        pattern = os.path.join(index_path, "*")
        files_to_remove = glob.glob(pattern)

        for file_to_remove in files_to_remove:
            try:
                os.remove(file_to_remove)
                logging.info(f"Removed: {file_to_remove}")
            except OSError as e:
                logging.error(f"Error removing {file_to_remove}: {e}")

    cli_msg("======= Removing all LogosBible index files done! =======")
    exit(0)

def edit_config():
    pass

def backup():
    pass

def restore():
    pass

def main():
    set_default_config()

    # Check for environment variables.
    if config.DIALOG is None:
        getDialog()
<<<<<<< HEAD
=======
        
    if config.GUI is not None: # NDM: not sure about this logic
        with open(config.LOGOS_LOG, "a") as f:
            f.write("Running in a GUI. Enabling logging.\n")
        setDebug()
>>>>>>> 8b9b7ce3

    die_if_running()
    die_if_root()

    parse_command_line()
    if config.VERBOSE:
        print(f"{config.DIALOG=}")

<<<<<<< HEAD
    cli_msg(f"{config.LOGOS_SCRIPT_TITLE}, {config.LOGOS_SCRIPT_VERSION} by {config.LOGOS_SCRIPT_AUTHOR}.")

    # Configure logging.
    initialize_logging(config.LOG_LEVEL)    

    logging.info(f"Using DIALOG: {config.DIALOG}")
=======
    print(f"{config.LOGOS_SCRIPT_TITLE}, {config.LOGOS_SCRIPT_VERSION} by {config.LOGOS_SCRIPT_AUTHOR}.")
>>>>>>> 8b9b7ce3

    options_default = ["Install Logos Bible Software"]
    options_exit = ["Exit"]
    if file_exists(config.CONFIG_FILE):
        config.get_config_env(config.CONFIG_FILE)
        options_installed = [f"Run {config.FLPRODUCT}", "Run Indexing", "Remove Library Catalog", "Remove All Index Files", "Edit Config", "Reinstall Dependencies", "Back up Data", "Restore Data", "Set AppImage", "Control Panel", "Run Winetricks"]
        if os.environ["LOGS"] == "DISABLED":
            options_installed.extend("Enable Logging")
        else:
            options_installed.extend("Disable Logging")
        options = options_default + options_installed + options_exit
    else:
        options = options_default + options_exit

    if config.DIALOG == 'tk':
<<<<<<< HEAD
        logging.warning("Tk requires tcl8.6 package, which provides tclsh8.6 binary.")
=======
        print("Warning: Tk requires tcl8.6 package, which provides tclsh8.6 binary.")
>>>>>>> 8b9b7ce3
        classname = "LogosLinuxInstaller"
        installer_app = InstallerApp(className=classname)
        InstallerWindow(installer_app, class_=classname)
        installer_app.mainloop()
        return

    elif config.DIALOG in ['whiptail', 'dialog', 'curses']:
        choice = curses_menu(options, "Welcome to Logos on Linux", "What would you like to do?")
    elif config.DIALOG == "zenity":
<<<<<<< HEAD
        gtk_info("Welcome to Logos on Linux", "What would you like to do?")
        logging.info("Welcome to Logos on Linux", "What would you like to do?")
=======
        gtk_info(message)
        with open(LOGOS_LOG, "a") as file:
            file.write(f"{datetime.now()} {message}\n")
>>>>>>> 8b9b7ce3
    elif config.DIALOG == "kdialog":
        logos_error("kdialog not implemented.", "")

    if "Exit" in choice:
        sys.exit(0)
    elif "Install" in choice:
        install()
    elif f"Run {config.FLPRODUCT}" in choice:
        run_logos()
    elif "Run Indexing" in choice:
        run_indexing()
    elif "Remove Library Catalog" in choice:
        remove_library_catalog()
    elif "Remove All Index Files" in choice:
        remove_all_index_files()
    elif "Edit Config" in choice:
        edit_config()
    elif "Reinstall Dependencies":
        checkDependencies()
    elif "Back up Data" in choice:
        backup()
    elif "Restore Data" in choice:
        restore()
    elif "Set AppImage" in choice:
        set_appimage()
    elif "Control Panel" in choice:
        run_control_panel()
    elif "Run Winetricks" in choice:
        run_winetricks()
    elif "Logging" in choice:
        if os.environ["LOGS"] == "DISABLED":
            enable_logging()
        else:
            disable_logging()
    else:
        logos_error("Unknown menu choice.", "")
# END FUNCTION DECLARATIONS

if __name__ == '__main__':
    # BEGIN SCRIPT EXECUTION
    main()

    sys.exit(0)
    # END SCRIPT EXECUTION<|MERGE_RESOLUTION|>--- conflicted
+++ resolved
@@ -1,9 +1,6 @@
 #!/usr/bin/env python3
 import glob
-<<<<<<< HEAD
 import logging
-=======
->>>>>>> 8b9b7ce3
 import os
 import sys
 import datetime
@@ -13,13 +10,10 @@
 from app import InstallerApp
 from app import InstallerWindow
 from logos_setup import install
-<<<<<<< HEAD
 from msg import cli_msg
 from msg import gtk_info
 from msg import initialize_logging
-=======
 from msg import gtk_info
->>>>>>> 8b9b7ce3
 from msg import logos_error
 from utils import checkDependencies
 from utils import curses_menu
@@ -31,10 +25,7 @@
 from utils import getDialog
 from utils import set_appimage
 from utils import set_default_config
-<<<<<<< HEAD
-=======
 from utils import setDebug
->>>>>>> 8b9b7ce3
 from wine import disable_logging
 from wine import enable_logging
 from wine import run_control_panel
@@ -91,13 +82,10 @@
         config.get_config_env(config.CONFIG_FILE)
 
     if args.verbose:
-<<<<<<< HEAD
         config.LOG_LEVEL = logging.DEBUG
         config.WINEDEBUG = ''
-
-=======
         config.VERBOSE = True
->>>>>>> 8b9b7ce3
+
     if args.skip_fonts:
         config.SKIP_FONTS = True
 
@@ -109,12 +97,9 @@
 
     if args.regenerate_scripts:
         config.REGENERATE = True
-<<<<<<< HEAD
-=======
 
     if args.debug:
         setDebug()
->>>>>>> 8b9b7ce3
 
     if args.make_skel:
         config.SKEL = True
@@ -207,14 +192,11 @@
     # Check for environment variables.
     if config.DIALOG is None:
         getDialog()
-<<<<<<< HEAD
-=======
         
     if config.GUI is not None: # NDM: not sure about this logic
         with open(config.LOGOS_LOG, "a") as f:
             f.write("Running in a GUI. Enabling logging.\n")
         setDebug()
->>>>>>> 8b9b7ce3
 
     die_if_running()
     die_if_root()
@@ -223,16 +205,12 @@
     if config.VERBOSE:
         print(f"{config.DIALOG=}")
 
-<<<<<<< HEAD
     cli_msg(f"{config.LOGOS_SCRIPT_TITLE}, {config.LOGOS_SCRIPT_VERSION} by {config.LOGOS_SCRIPT_AUTHOR}.")
 
     # Configure logging.
     initialize_logging(config.LOG_LEVEL)    
 
     logging.info(f"Using DIALOG: {config.DIALOG}")
-=======
-    print(f"{config.LOGOS_SCRIPT_TITLE}, {config.LOGOS_SCRIPT_VERSION} by {config.LOGOS_SCRIPT_AUTHOR}.")
->>>>>>> 8b9b7ce3
 
     options_default = ["Install Logos Bible Software"]
     options_exit = ["Exit"]
@@ -248,11 +226,7 @@
         options = options_default + options_exit
 
     if config.DIALOG == 'tk':
-<<<<<<< HEAD
         logging.warning("Tk requires tcl8.6 package, which provides tclsh8.6 binary.")
-=======
-        print("Warning: Tk requires tcl8.6 package, which provides tclsh8.6 binary.")
->>>>>>> 8b9b7ce3
         classname = "LogosLinuxInstaller"
         installer_app = InstallerApp(className=classname)
         InstallerWindow(installer_app, class_=classname)
@@ -262,14 +236,8 @@
     elif config.DIALOG in ['whiptail', 'dialog', 'curses']:
         choice = curses_menu(options, "Welcome to Logos on Linux", "What would you like to do?")
     elif config.DIALOG == "zenity":
-<<<<<<< HEAD
         gtk_info("Welcome to Logos on Linux", "What would you like to do?")
         logging.info("Welcome to Logos on Linux", "What would you like to do?")
-=======
-        gtk_info(message)
-        with open(LOGOS_LOG, "a") as file:
-            file.write(f"{datetime.now()} {message}\n")
->>>>>>> 8b9b7ce3
     elif config.DIALOG == "kdialog":
         logos_error("kdialog not implemented.", "")
 
