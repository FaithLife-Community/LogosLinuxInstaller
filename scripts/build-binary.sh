#!/usr/bin/env bash
start_dir="$PWD"
script_dir="$(dirname "$0")"
repo_root="$(dirname "$script_dir")"
<<<<<<< HEAD
if ! python -c 'import coverage' >/dev/null 2>&1; then
    echo "Error: Need to install coverage; e.g. 'pip install coverage'"
    exit 1
fi
if ! python -c 'import PyInstaller' >/dev/null 2>&1; then
    echo "Error: Need to install pyinstaller; e.g. 'pip install pyinstaller'"
    exit 1
fi
if ! python -m coverage run -m unittest -b; then
    echo "Error: Must pass unittests before building"
    echo "Run 'python -m coverage run -m unittest -b -v' to see which test is failing"
    exit 1
fi
python -m PyInstaller --clean "${repo_root}/LogosLinuxInstaller.spec"
=======
cd "$repo_root"
if ! which pyinstaller >/dev/null 2>&1 || ! which oudedetai >/dev/null; then
    # Install build deps.
    python3 -m pip install .[build]
fi
pyinstaller --clean --log-level DEBUG ou_dedetai.spec
cd "$start_dir"
>>>>>>> 4b8f5ed9
<|MERGE_RESOLUTION|>--- conflicted
+++ resolved
@@ -2,27 +2,19 @@
 start_dir="$PWD"
 script_dir="$(dirname "$0")"
 repo_root="$(dirname "$script_dir")"
-<<<<<<< HEAD
+cd "$repo_root"
 if ! python -c 'import coverage' >/dev/null 2>&1; then
     echo "Error: Need to install coverage; e.g. 'pip install coverage'"
     exit 1
 fi
-if ! python -c 'import PyInstaller' >/dev/null 2>&1; then
-    echo "Error: Need to install pyinstaller; e.g. 'pip install pyinstaller'"
-    exit 1
+if ! which pyinstaller >/dev/null 2>&1 || ! which oudedetai >/dev/null; then
+    # Install build deps.
+    python3 -m pip install .[build]
 fi
 if ! python -m coverage run -m unittest -b; then
     echo "Error: Must pass unittests before building"
     echo "Run 'python -m coverage run -m unittest -b -v' to see which test is failing"
     exit 1
 fi
-python -m PyInstaller --clean "${repo_root}/LogosLinuxInstaller.spec"
-=======
-cd "$repo_root"
-if ! which pyinstaller >/dev/null 2>&1 || ! which oudedetai >/dev/null; then
-    # Install build deps.
-    python3 -m pip install .[build]
-fi
 pyinstaller --clean --log-level DEBUG ou_dedetai.spec
-cd "$start_dir"
->>>>>>> 4b8f5ed9
+cd "$start_dir"