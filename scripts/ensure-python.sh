--- conflicted
+++ resolved
@@ -18,16 +18,10 @@
 
 # Warn about build deps.
 echo "Warning: You will likely need to install build dependencies for your system."
-<<<<<<< HEAD
-echo "e.g. Ubuntu requires: build-essential libreadline-dev libsqlite3-dev tk-dev tcl-dev"
-read -r -p "Continue? [y/N]: " ans
-if [[ ${ans,,} != 'y' ]]; then
-=======
 echo "e.g. Debian 12 requires:"
-echo "build-essential gdb lcov pkg-config libbz2-dev libffi-dev libgdbm-dev libgdbm-compat-dev liblzma-dev libncurses5-dev libreadline6-dev libsqlite3-dev libssl-dev lzma lzma-dev tk-dev uuid-dev zlib1g-dev"
-read -r -p "Continue? [Y/n] " ans
+echo "build-essential gdb lcov pkg-config libbz2-dev libffi-dev libgdbm-dev libgdbm-compat-dev liblzma-dev libncurses5-dev libreadline6-dev libsqlite3-dev libssl-dev lzma lzma-dev tk-dev uuid-dev zlib1g-dev wget"
+read -r -p "Continue? [y/N] " ans
 if [[ ${ans,,} != 'y' && $ans != '' ]]; then
->>>>>>> 4b8f5ed9
     exit 1
 fi
 
